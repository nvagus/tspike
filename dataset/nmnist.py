import os
import pathlib

import click
import numpy as np
import torch
from torch.utils.data import Dataset
from tqdm import tqdm


def load_as_indices(filepath, sample_rate):
    raw = np.fromfile(filepath, dtype=np.uint8)
    x = raw[0::5]
    y = raw[1::5]
    p = raw[2::5] & 128 >> 7
    t = ((raw[2::5] & 127) << 16) | (raw[3::5] << 8) | (raw[4::5])
    limit = y != 240
    x = x[limit]
    y = y[limit]
    p = p[limit]
    t = np.floor(t[limit] / sample_rate).astype(np.uint32)
    return np.vstack([t.astype(np.uint8), p, x, y]), x.max(), y.max(), t.max()


<<<<<<< HEAD
def indices_to_matrix(mat, x_max, y_max, t_max):
    result = torch.zeros(2, x_max, y_max, t_max, dtype=torch.int32)
    for t, p, x, y in mat.T:
        if t >= t_max:
            continue
        result[p, x, y, t] = 1
=======
def indices_to_matrix(mat, x_max, y_max, t_max, device):
    result = torch.zeros(2, x_max, y_max, t_max).to(device)
    mat = torch.Tensor(mat).type(torch.int64).to(device)
    result[mat[1], mat[2], mat[3], mat[0]] = 1
>>>>>>> 7214089a
    return result


def label_to_idx(label):
    return int(label)


class NMnistSampled(Dataset):
    def __init__(self, root_dir, x_max, y_max, t_max, device='cpu'):
        self.dir = pathlib.Path(root_dir)
        self.files = os.listdir(self.dir)
        self.x_max = x_max
        self.y_max = y_max
        self.t_max = t_max
        self.device = device

    def __len__(self):
        return len(self.files)

    def __getitem__(self, idx):
        data = np.load(self.dir / self.files[idx])
        return (
            indices_to_matrix(data['indices'], self.x_max, self.y_max, self.t_max, self.device), 
            label_to_idx(data['label'])
        )


@click.command()
@click.option('-x', '--x-max', default=34)
@click.option('-y', '--y-max', default=34)
@click.option('-t', '--t-max', default=256)
@click.option('-s', '--sample-rate', default=1.)
@click.option('-i', '--input-path', default='../data/n-mnist/Train')
@click.option('-o', '--output-path', default='../data/n-mnist/TrainSP')
def main(
    x_max, y_max, t_max,
    sample_rate, input_path, output_path
):
    input_dir = pathlib.Path(input_path)
    output_dir = pathlib.Path(output_path)
    if not os.path.isdir(output_dir):
        os.mkdir(output_dir)

    for label in os.listdir(input_dir):
        for filename in tqdm(os.listdir(input_dir / label)):
            indices, x_m, y_m, t_m = load_as_indices(input_dir / label / filename, sample_rate)
            x_max = max(x_max, x_m)
            y_max = max(y_max, y_m)
            t_max = max(t_max, t_m)
            np.savez(output_dir/f'{label}-{filename}.npz', indices=indices, label=label)

    print('x_max: ', x_max)
    print('y_max: ', y_max)
    print('t_max: ', t_max)
    return 0


if __name__ == '__main__':
    exit(main())<|MERGE_RESOLUTION|>--- conflicted
+++ resolved
@@ -22,19 +22,11 @@
     return np.vstack([t.astype(np.uint8), p, x, y]), x.max(), y.max(), t.max()
 
 
-<<<<<<< HEAD
-def indices_to_matrix(mat, x_max, y_max, t_max):
-    result = torch.zeros(2, x_max, y_max, t_max, dtype=torch.int32)
-    for t, p, x, y in mat.T:
-        if t >= t_max:
-            continue
-        result[p, x, y, t] = 1
-=======
+
 def indices_to_matrix(mat, x_max, y_max, t_max, device):
     result = torch.zeros(2, x_max, y_max, t_max).to(device)
     mat = torch.Tensor(mat).type(torch.int64).to(device)
     result[mat[1], mat[2], mat[3], mat[0]] = 1
->>>>>>> 7214089a
     return result
 
 
